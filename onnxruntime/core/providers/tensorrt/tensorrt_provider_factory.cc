// Copyright (c) Microsoft Corporation. All rights reserved.
// Licensed under the MIT License.

#include "core/providers/shared_library/provider_api.h"
#include "core/providers/tensorrt/tensorrt_provider_factory.h"
#include <atomic>
#include "tensorrt_execution_provider.h"
#include "tensorrt_provider_factory_creator.h"
#include "core/framework/provider_options.h"
#include "core/providers/tensorrt/tensorrt_provider_options.h"
#include "core/providers/tensorrt/tensorrt_execution_provider_custom_ops.h"
#include <string.h>

using namespace onnxruntime;

namespace onnxruntime {

void InitializeRegistry();
void DeleteRegistry();

struct TensorrtProviderFactory : IExecutionProviderFactory {
  TensorrtProviderFactory(const TensorrtExecutionProviderInfo& info) : info_{info} {}
  ~TensorrtProviderFactory() override {}

  std::unique_ptr<IExecutionProvider> CreateProvider() override;

  //OrtProviderCustomOpDomain* GetCustomOpDomain();
  void GetCustomOpDomainList(std::vector<OrtProviderCustomOpDomain*>& custom_op_domain_list);

 private:
  TensorrtExecutionProviderInfo info_;
};

/*
OrtProviderCustomOpDomain* TensorrtProviderFactory::GetCustomOpDomain() {
  return info_.custom_op_domain_ptr;
}
*/

void TensorrtProviderFactory::GetCustomOpDomainList(std::vector<OrtProviderCustomOpDomain*>& custom_op_domain_list) {
  custom_op_domain_list = info_.custom_op_domain_list;
}

std::unique_ptr<IExecutionProvider> TensorrtProviderFactory::CreateProvider() {
  return std::make_unique<TensorrtExecutionProvider>(info_);
}

std::shared_ptr<IExecutionProviderFactory> TensorrtProviderFactoryCreator::Create(int device_id) {
  TensorrtExecutionProviderInfo info;
  info.device_id = device_id;
  info.has_trt_options = false;
  return std::make_shared<onnxruntime::TensorrtProviderFactory>(info);
}

struct Tensorrt_Provider : Provider {
  std::shared_ptr<IExecutionProviderFactory> CreateExecutionProviderFactory(int device_id) override {
    TensorrtExecutionProviderInfo info;
    info.device_id = device_id;
    info.has_trt_options = false;

    //common::Status status = CreateTensorRTCustomOpDomain(&info.custom_op_domain_ptr);
    common::Status status = CreateTensorRTCustomOpDomainList(info.custom_op_domain_list);
    if (!status.IsOK()) {
      LOGS_DEFAULT(WARNING) << "Can't successfully get TRT plugins from TRT plugin registration.";
    }
    return std::make_shared<TensorrtProviderFactory>(info);
  }

  std::shared_ptr<IExecutionProviderFactory> CreateExecutionProviderFactory(const void* provider_options) override {
    auto& options = *reinterpret_cast<const OrtTensorRTProviderOptionsV2*>(provider_options);
    TensorrtExecutionProviderInfo info;
    info.device_id = options.device_id;
    info.has_user_compute_stream = options.has_user_compute_stream != 0;
    info.user_compute_stream = options.user_compute_stream;
    info.has_trt_options = true;
    info.max_partition_iterations = options.trt_max_partition_iterations;
    info.min_subgraph_size = options.trt_min_subgraph_size;
    info.max_workspace_size = options.trt_max_workspace_size;
    info.fp16_enable = options.trt_fp16_enable != 0;
    info.int8_enable = options.trt_int8_enable != 0;
    info.int8_calibration_table_name = options.trt_int8_calibration_table_name == nullptr ? "" : options.trt_int8_calibration_table_name;
    info.int8_use_native_calibration_table = options.trt_int8_use_native_calibration_table != 0;
    info.dla_enable = options.trt_dla_enable != 0;
    info.dla_core = options.trt_dla_core;
    info.dump_subgraphs = options.trt_dump_subgraphs != 0;
    info.engine_cache_enable = options.trt_engine_cache_enable != 0;
    info.engine_cache_path = options.trt_engine_cache_path == nullptr ? "" : options.trt_engine_cache_path;
    info.engine_decryption_enable = options.trt_engine_decryption_enable != 0;
    info.engine_decryption_lib_path = options.trt_engine_decryption_lib_path == nullptr ? "" : options.trt_engine_decryption_lib_path;
    info.force_sequential_engine_build = options.trt_force_sequential_engine_build != 0;
    info.context_memory_sharing_enable = options.trt_context_memory_sharing_enable != 0;
<<<<<<< HEAD

    //common::Status status = CreateTensorRTCustomOpDomain(&info.custom_op_domain_ptr);
    common::Status status = CreateTensorRTCustomOpDomainList(info.custom_op_domain_list);
    if (!status.IsOK()) {
      LOGS_DEFAULT(WARNING) << "Can't successfully get TRT plugins from TRT plugin registration.";
    }
=======
    info.layer_norm_fp32_fallback = options.trt_layer_norm_fp32_fallback != 0;
>>>>>>> d2188fbf
    return std::make_shared<TensorrtProviderFactory>(info);
  }

  void UpdateProviderOptions(void* provider_options, const ProviderOptions& options) override {
    auto internal_options = onnxruntime::TensorrtExecutionProviderInfo::FromProviderOptions(options);
    auto& trt_options = *reinterpret_cast<OrtTensorRTProviderOptionsV2*>(provider_options);
    trt_options.device_id = internal_options.device_id;
    trt_options.trt_max_partition_iterations = internal_options.max_partition_iterations;
    trt_options.trt_min_subgraph_size = internal_options.min_subgraph_size;
    trt_options.trt_max_workspace_size = internal_options.max_workspace_size;
    trt_options.trt_fp16_enable = internal_options.fp16_enable;
    trt_options.trt_int8_enable = internal_options.int8_enable;

    char* dest = nullptr;
    auto str_size = internal_options.int8_calibration_table_name.size();
    if (str_size == 0) {
      trt_options.trt_int8_calibration_table_name = nullptr;
    } else {
      dest = new char[str_size + 1];
#ifdef _MSC_VER
      strncpy_s(dest, str_size + 1, internal_options.int8_calibration_table_name.c_str(), str_size);
#else
      strncpy(dest, internal_options.int8_calibration_table_name.c_str(), str_size);
#endif
      dest[str_size] = '\0';
      trt_options.trt_int8_calibration_table_name = (const char*)dest;
    }

    trt_options.trt_int8_use_native_calibration_table = internal_options.int8_use_native_calibration_table;
    trt_options.trt_dla_enable = internal_options.dla_enable;
    trt_options.trt_dla_core = internal_options.dla_core;
    trt_options.trt_dump_subgraphs = internal_options.dump_subgraphs;
    trt_options.trt_engine_cache_enable = internal_options.engine_cache_enable;

    str_size = internal_options.engine_cache_path.size();
    if (str_size == 0) {
      trt_options.trt_engine_cache_path = nullptr;
    } else {
      dest = new char[str_size + 1];
#ifdef _MSC_VER
      strncpy_s(dest, str_size + 1, internal_options.engine_cache_path.c_str(), str_size);
#else
      strncpy(dest, internal_options.engine_cache_path.c_str(), str_size);
#endif
      dest[str_size] = '\0';
      trt_options.trt_engine_cache_path = (const char*)dest;
    }

    trt_options.trt_engine_decryption_enable = internal_options.engine_decryption_enable;

    str_size = internal_options.engine_decryption_lib_path.size();
    if (str_size == 0) {
      trt_options.trt_engine_decryption_lib_path = nullptr;
    } else {
      dest = new char[str_size + 1];
#ifdef _MSC_VER
      strncpy_s(dest, str_size + 1, internal_options.engine_decryption_lib_path.c_str(), str_size);
#else
      strncpy(dest, internal_options.engine_decryption_lib_path.c_str(), str_size);
#endif
      dest[str_size] = '\0';
      trt_options.trt_engine_decryption_lib_path = (const char*)dest;
    }

    trt_options.trt_force_sequential_engine_build = internal_options.force_sequential_engine_build;
    trt_options.trt_context_memory_sharing_enable = internal_options.context_memory_sharing_enable;
    trt_options.trt_layer_norm_fp32_fallback = internal_options.layer_norm_fp32_fallback;
  }

  ProviderOptions GetProviderOptions(const void* provider_options) override {
    auto& options = *reinterpret_cast<const OrtTensorRTProviderOptions*>(provider_options);
    return onnxruntime::TensorrtExecutionProviderInfo::ToProviderOptions(options);
  }
  
  /*
  void GetCustomOpDomain(IExecutionProviderFactory* factory, OrtProviderCustomOpDomain** custom_op_domain_ptr) override {
    TensorrtProviderFactory* trt_factory = reinterpret_cast<TensorrtProviderFactory*>(factory);
    *custom_op_domain_ptr = trt_factory->GetCustomOpDomain();
  }
  */

  void GetCustomOpDomainList(IExecutionProviderFactory* factory, std::vector<OrtProviderCustomOpDomain*>& custom_op_domains_ptr) override {
    TensorrtProviderFactory* trt_factory = reinterpret_cast<TensorrtProviderFactory*>(factory);
    trt_factory->GetCustomOpDomainList(custom_op_domains_ptr);
  }
  
  void Initialize() override {
    InitializeRegistry();
  }

  void Shutdown() override {
    DeleteRegistry();
  }

} g_provider;

}  // namespace onnxruntime

extern "C" {

ORT_API(onnxruntime::Provider*, GetProvider) {
  return &onnxruntime::g_provider;
}
}<|MERGE_RESOLUTION|>--- conflicted
+++ resolved
@@ -89,16 +89,13 @@
     info.engine_decryption_lib_path = options.trt_engine_decryption_lib_path == nullptr ? "" : options.trt_engine_decryption_lib_path;
     info.force_sequential_engine_build = options.trt_force_sequential_engine_build != 0;
     info.context_memory_sharing_enable = options.trt_context_memory_sharing_enable != 0;
-<<<<<<< HEAD
+    info.layer_norm_fp32_fallback = options.trt_layer_norm_fp32_fallback != 0;
 
     //common::Status status = CreateTensorRTCustomOpDomain(&info.custom_op_domain_ptr);
     common::Status status = CreateTensorRTCustomOpDomainList(info.custom_op_domain_list);
     if (!status.IsOK()) {
       LOGS_DEFAULT(WARNING) << "Can't successfully get TRT plugins from TRT plugin registration.";
     }
-=======
-    info.layer_norm_fp32_fallback = options.trt_layer_norm_fp32_fallback != 0;
->>>>>>> d2188fbf
     return std::make_shared<TensorrtProviderFactory>(info);
   }
 
