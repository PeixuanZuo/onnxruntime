--- conflicted
+++ resolved
@@ -11,11 +11,7 @@
 #include "core/common/inlined_containers.h"
 #include "core/platform/env.h"
 #include "core/framework/data_types.h"
-<<<<<<< HEAD
-#include "core/framework/execution_context.h"
-=======
 #include "core/framework/stream_execution_context.h"
->>>>>>> 53ac1d60
 #include "core/framework/kernel_def_builder.h"
 #include "core/framework/mldata_type_utils.h"
 #include "core/framework/op_kernel.h"
@@ -139,14 +135,9 @@
   BarrierStep(size_t id) : SequentialExecutionPlan::ExecutionStep(),
                            barrier_id{id} {}
 
-<<<<<<< HEAD
-  Status Execute(ExecutionContext* ctx,
-                 size_t /*stream_idx*/,
-=======
   Status Execute(StreamExecutionContext* ctx,
                  size_t /*stream_idx*/,
                  SessionScope& /*session_scope*/,
->>>>>>> 53ac1d60
                  const bool& /*terminate_flag*/,
                  bool& continue_flag) override {
     continue_flag = ctx->DecCountDownBarrier(barrier_id);
@@ -169,14 +160,9 @@
                                                                    wait_handle(handle),
                                                                    notification_idx(idx) {}
 
-<<<<<<< HEAD
-  Status Execute(ExecutionContext* ctx,
-                 size_t stream_idx,
-=======
   Status Execute(StreamExecutionContext* ctx,
                  size_t stream_idx,
                  SessionScope& /*session_scope*/,
->>>>>>> 53ac1d60
                  const bool& /*terminate_flag*/,
                  bool& continue_flag) override {
     ORT_ENFORCE(wait_handle, "WaitOnEPStep.wait_handle is null");
@@ -206,14 +192,9 @@
   LaunchKernelStep(NodeIndex index) : SequentialExecutionPlan::ExecutionStep(),
                                       node_index{index} {}
 
-<<<<<<< HEAD
-  Status Execute(ExecutionContext* ctx,
-                 size_t stream_idx,
-=======
   Status Execute(StreamExecutionContext* ctx,
                  size_t stream_idx,
                  SessionScope& session_scope,
->>>>>>> 53ac1d60
                  const bool& terminate_flag,
                  bool& continue_flag) override {
     if (!continue_flag) {
@@ -227,11 +208,7 @@
       return Status::OK();
     }
 #endif
-<<<<<<< HEAD
-    onnxruntime::Status status = ExecuteKernel(*ctx, node_index, stream_idx, terminate_flag);
-=======
     onnxruntime::Status status = ExecuteKernel(*ctx, node_index, stream_idx, terminate_flag, session_scope);
->>>>>>> 53ac1d60
     continue_flag = status.IsOK();
     return status;
   }
@@ -251,14 +228,9 @@
   ActivateNotificationStep(NotificationIndex notification_index) : SequentialExecutionPlan::ExecutionStep(),
                                                                    notification_idx(notification_index) {}
 
-<<<<<<< HEAD
-  Status Execute(ExecutionContext* ctx,
-                 size_t stream_idx,
-=======
   Status Execute(StreamExecutionContext* ctx,
                  size_t stream_idx,
                  SessionScope& /*session_scope*/,
->>>>>>> 53ac1d60
                  const bool& /*terminate_flag*/,
                  bool& continue_flag) override {
     if (ctx->GetNotification(notification_idx)) {
@@ -284,20 +256,12 @@
   TriggerDownstreamStep(size_t trigger_point_index) : SequentialExecutionPlan::ExecutionStep(),
                                                       trigger_point_index(trigger_point_index) {}
 
-<<<<<<< HEAD
-  Status Execute(ExecutionContext* ctx,
-                 size_t /*stream_idx*/,
-                 const bool& terminate_flag,
-                 bool& continue_flag) override {
-    ScheduleDownstream(*ctx, trigger_point_index, ctx->SingleThreadMode(), terminate_flag);
-=======
   Status Execute(StreamExecutionContext* ctx,
                  size_t /*stream_idx*/,
                  SessionScope& session_scope,
                  const bool& terminate_flag,
                  bool& continue_flag) override {
     ScheduleDownstream(*ctx, trigger_point_index, ctx->SingleThreadMode(), terminate_flag, session_scope);
->>>>>>> 53ac1d60
     continue_flag = true;
     return Status::OK();
   }
@@ -1495,17 +1459,10 @@
 
   Status ComputeReusePlan() {
     auto* backup_context = context_;
-<<<<<<< HEAD
-    ParallelPlannerContext parallel_context;
-    if (!IsSingleStream()) {
-      // use parallel execution context to generate a baseline first (no memory sharing)
-      context_ = &parallel_context;
-=======
     SequentialPlannerContext no_mem_reuse_context(ExecutionMode::ORT_PARALLEL, ExecutionOrder::DEFAULT, false);
     if (!IsSingleStream()) {
       // use parallel execution context to generate a baseline first (no memory sharing)
       context_ = &no_mem_reuse_context;
->>>>>>> 53ac1d60
     }
 #if !defined(ORT_MINIMAL_BUILD) && defined(ORT_MEMORY_PROFILE)
     // copy the use counts to a vector, before computing reuse
@@ -1910,11 +1867,7 @@
 
   void PartitionIntoStreams(const logging::Logger& logger, const ExecutionProviders& execution_providers,
                             const std::string& partition_config_file) {
-<<<<<<< HEAD
-    auto partitioner = INodePartitioner::CreateNodePartitioner(logger, partition_config_file);
-=======
     auto partitioner = IGraphPartitioner::CreateNodePartitioner(logger, partition_config_file);
->>>>>>> 53ac1d60
     auto status = partitioner->GetStatus();
     ORT_ENFORCE(status.IsOK(), status.ErrorMessage());
     partitioner->PartitionNodes(graph_viewer_, execution_providers, stream_nodes_);
@@ -2182,7 +2135,6 @@
             input_ready = false;
             break;
           }
-<<<<<<< HEAD
         }
         if (!input_ready)
           break;
@@ -2204,29 +2156,6 @@
             process_stream(stream_idx, offset);
           }
         }
-=======
-        }
-        if (!input_ready)
-          break;
-        // trace the execution of this node
-        plan_.node_execution_order_in_training.push_back(node_index);
-        // add the output to produce nodes list
-        for (auto* output_def : node->OutputDefs()) {
-          if (!output_def->Exists())
-            continue;
-          OrtValueIndex index = Index(output_def->Name());
-          produced_values.insert(index);
-        }
-        // trigger downstream
-        for (auto it = node->OutputNodesBegin(); it != node->OutputNodesEnd(); ++it) {
-          auto stream_idx = node_stream_map_[it->Index()];
-          if (stream_idx != i) {
-            auto node_it = std::find(stream_nodes_[stream_idx].begin(), stream_nodes_[stream_idx].end(), it->Index());
-            int offset = static_cast<int>(std::distance(stream_nodes_[stream_idx].begin(), node_it));
-            process_stream(stream_idx, offset);
-          }
-        }
->>>>>>> 53ac1d60
         // move_to_next
         execution_offsets[i]++;
       }
@@ -2236,7 +2165,6 @@
     plan_.node_execution_order_in_training.reserve(num_of_nodes);
     for (size_t i = 0; i < stream_nodes_.size(); ++i) {
       process_stream(i, -1);
-<<<<<<< HEAD
     }
     ORT_ENFORCE(plan_.node_execution_order_in_training.size() == num_of_nodes);
     // 7. turn the step_node_index to step_pc
@@ -2247,18 +2175,6 @@
         stream->step_pc[i] = static_cast<int>(std::distance(plan_.node_execution_order_in_training.begin(), it));
       }
     }
-=======
-    }
-    ORT_ENFORCE(plan_.node_execution_order_in_training.size() == num_of_nodes);
-    // 7. turn the step_node_index to step_pc
-    for (auto& stream : plan_.execution_plan) {
-      for (size_t i = 0; i < stream->step_pc.size(); ++i) {
-        auto it = std::find(plan_.node_execution_order_in_training.begin(), plan_.node_execution_order_in_training.end(), stream->step_pc[i]);
-        ORT_ENFORCE(it != plan_.node_execution_order_in_training.end());
-        stream->step_pc[i] = static_cast<int>(std::distance(plan_.node_execution_order_in_training.begin(), it));
-      }
-    }
->>>>>>> 53ac1d60
 #endif
 
     return Status::OK();
@@ -2397,17 +2313,6 @@
 }
 
 ////////////////////////////////////////////////////////////////////////////////////////////////////////////////////////////////////////////////
-<<<<<<< HEAD
-
-InlinedHashMap<std::string, INodePartitioner::NodePartitionerType> INodePartitioner::name_type_map = {{std::string{"DummyPartition"}, NodePartitionerType::DummyPartition}};
-
-class DummyPartitioner : public INodePartitioner {
- public:
-  DummyPartitioner(const logging::Logger& logger, const std::string& configuration_file) : INodePartitioner(logger, configuration_file) {
-    Initialize();
-  }
-  ~DummyPartitioner() {
-=======
 // TODO: update the keyword in the config file
 InlinedHashMap<std::string, IGraphPartitioner::GraphPartitioningStrategy> IGraphPartitioner::name_type_map = {{std::string{"DummyPartition"}, GraphPartitioningStrategy::DeviceBasedPartition}};
 
@@ -2417,7 +2322,6 @@
     Initialize();
   }
   ~DeviceBasedPartitioner() {
->>>>>>> 53ac1d60
     if (need_dump_) {
       DumpPartition();
     }
@@ -2436,13 +2340,8 @@
   bool need_dump_ = false;
   static const std::string name;
 };
-<<<<<<< HEAD
-
-const std::string DummyPartitioner::name = "DummyPartition";
-=======
 // TODO: update the keyword
 const std::string DeviceBasedPartitioner::name = "DummyPartition";
->>>>>>> 53ac1d60
 
 /*
 Format of the configuration file for dummpy partition:
@@ -2461,11 +2360,7 @@
   if_stream.close();                                 \
   return;
 
-<<<<<<< HEAD
-void DummyPartitioner::Initialize() {
-=======
 void DeviceBasedPartitioner::Initialize() {
->>>>>>> 53ac1d60
   if (configuration_file_.empty()) {
     return;
   }
@@ -2476,11 +2371,7 @@
       EXIT_ON_ERR("configuration file should start with a line of partition name");
     }
     if (std::getline(if_stream, line)) {
-<<<<<<< HEAD
-      auto columns = INodePartitioner::Split(line, ':');
-=======
       auto columns = IGraphPartitioner::Split(line, ':');
->>>>>>> 53ac1d60
       if (columns.size() != 2 || columns[0] != "Devices") {
         EXIT_ON_ERR("2nd line of configuration file should be of format: ExecutionProviders,<an integer>");
       }
@@ -2490,11 +2381,7 @@
       }
       for (int i = 0; i < eps; ++i) {
         if (std::getline(if_stream, line)) {
-<<<<<<< HEAD
-          columns = INodePartitioner::Split(line, ':');
-=======
           columns = IGraphPartitioner::Split(line, ':');
->>>>>>> 53ac1d60
           if (columns.size() != 2) {
             EXIT_ON_ERR("invalid configuration - failed to read execution provider stream setting")
           }
@@ -2506,11 +2393,7 @@
         num_streams_ += num_current_stream;
       }
       while (getline(if_stream, line)) {
-<<<<<<< HEAD
-        node_names_by_stream_.push_back(INodePartitioner::Split(line, ','));
-=======
         node_names_by_stream_.push_back(IGraphPartitioner::Split(line, ','));
->>>>>>> 53ac1d60
         if (node_names_by_stream_.back().empty()) {
           EXIT_ON_ERR("invalid configuration - the line of node names is empty");
         }
@@ -2525,11 +2408,7 @@
   }
 }
 
-<<<<<<< HEAD
-void DummyPartitioner::DumpPartition() const {
-=======
 void DeviceBasedPartitioner::DumpPartition() const {
->>>>>>> 53ac1d60
   if (configuration_file_.empty()) {
     return;
   }
@@ -2548,15 +2427,6 @@
     }
     of_stream.close();
   } else {
-<<<<<<< HEAD
-    LOGS(logger_, WARNING) << "DummyPartitioner failed to dump configuration to file: " << configuration_file_;
-  }
-}
-
-void DummyPartitioner::PartitionNodes(const onnxruntime::GraphViewer& graph_viewer,
-                                      const ExecutionProviders& execution_providers,
-                                      std::vector<InlinedVector<NodeIndex>>& stream_nodes) {
-=======
     LOGS(logger_, WARNING) << "DeviceBasedPartitioner failed to dump configuration to file: " << configuration_file_;
   }
 }
@@ -2564,7 +2434,6 @@
 void DeviceBasedPartitioner::PartitionNodes(const onnxruntime::GraphViewer& graph_viewer,
                                             const ExecutionProviders& execution_providers,
                                             std::vector<InlinedVector<NodeIndex>>& stream_nodes) {
->>>>>>> 53ac1d60
   if (!status_.IsOK()) {
     return;  // input configuration has errors, do nothing
   }
@@ -2622,11 +2491,7 @@
   }
 }
 
-<<<<<<< HEAD
-InlinedVector<std::string> INodePartitioner::Split(const std::string& line, char splitor) {
-=======
 InlinedVector<std::string> IGraphPartitioner::Split(const std::string& line, char splitor) {
->>>>>>> 53ac1d60
   InlinedVector<std::string> columns;
   std::string column;
   std::stringstream ss;
@@ -2637,15 +2502,9 @@
   return columns;
 }
 
-<<<<<<< HEAD
-std::unique_ptr<INodePartitioner> INodePartitioner::CreateNodePartitioner(const logging::Logger& logger, const std::string& configuration_file) {
-  std::string cfg_file = configuration_file;
-  INodePartitioner::NodePartitionerType partitioner_type = INodePartitioner::NodePartitionerType::DummyPartition;
-=======
 std::unique_ptr<IGraphPartitioner> IGraphPartitioner::CreateNodePartitioner(const logging::Logger& logger, const std::string& configuration_file) {
   std::string cfg_file = configuration_file;
   IGraphPartitioner::GraphPartitioningStrategy partitioner_type = IGraphPartitioner::GraphPartitioningStrategy::DeviceBasedPartition;
->>>>>>> 53ac1d60
   if (!cfg_file.empty()) {
     std::ifstream if_stream(cfg_file);
     if (if_stream.is_open()) {
@@ -2662,15 +2521,9 @@
       of_stream.close();
     }
   }  // else means configuration will not be written to a file
-<<<<<<< HEAD
-  std::unique_ptr<INodePartitioner> node_partitioner;
-  if (partitioner_type == INodePartitioner::NodePartitionerType::DummyPartition) {
-    node_partitioner.reset(new DummyPartitioner(logger, cfg_file));
-=======
   std::unique_ptr<IGraphPartitioner> node_partitioner;
   if (partitioner_type == IGraphPartitioner::GraphPartitioningStrategy::DeviceBasedPartition) {
     node_partitioner.reset(new DeviceBasedPartitioner(logger, cfg_file));
->>>>>>> 53ac1d60
   }
 
   return node_partitioner;
