--- conflicted
+++ resolved
@@ -2663,13 +2663,9 @@
     // End of Version 14 - DO NOT MODIFY ABOVE (see above text for more information)
 
     // Start of Version 15 API in progress, safe to modify/rename/rearrange until we ship
-<<<<<<< HEAD
     &OrtApis::KernelInfo_GetLogger,
     &OrtApis::Logger_LogMessage,
     &OrtApis::Logger_GetLoggingSeverityLevel,
-=======
-
->>>>>>> 679ae7ff
 };
 
 // Asserts to do a some checks to ensure older Versions of the OrtApi never change (will detect an addition or deletion but not if they cancel out each other)
