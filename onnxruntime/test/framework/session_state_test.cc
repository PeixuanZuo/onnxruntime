--- conflicted
+++ resolved
@@ -562,80 +562,6 @@
   DataTransferManager dtm;
   profiling::Profiler profiler;
   KernelRegistryManager kernel_registry_manager;
-<<<<<<< HEAD
-  Status status = kernel_registry_manager.RegisterKernels(execution_providers);
-  ASSERT_TRUE(status.IsOK()) << status.ErrorMessage();
-  std::shared_ptr<KernelRegistry> kernel_registry = std::make_shared<KernelRegistry>();
-  auto kernel_def = KernelDefBuilder().SetName("PrePackingTest").Provider(kCpuExecutionProvider).SinceVersion(1).Build();
-  ASSERT_STATUS_OK(kernel_registry->Register(
-      KernelCreateInfo(std::move(kernel_def),
-                       [](FuncManager&, const OpKernelInfo& info, std::unique_ptr<OpKernel>& out) -> Status { out =  std::make_unique<PrePackingTestOpKernel>(info); return Status::OK(); })));
-  kernel_registry_manager.RegisterKernelRegistry(kernel_registry);
-
-  // Part 1: Pre-packing enabled + no shared initializers = no pre-packed weights caching
-  {
-    SessionOptions sess_options;
-    sess_options.enable_mem_pattern = true;
-    sess_options.execution_mode = ExecutionMode::ORT_SEQUENTIAL;
-    sess_options.use_deterministic_compute = false;
-    sess_options.enable_mem_reuse = true;
-    // Enable pre-packing
-    sess_options.config_options.configurations[kOrtSessionOptionsConfigDisablePrepacking] = "0";
-
-    // First session/model
-    Model model_1("graph_main", false, ModelMetaData(), PathString(), IOnnxRuntimeOpSchemaRegistryList(),
-                  domain_to_version, std::vector<ONNX_NAMESPACE::FunctionProto>(),
-                  DefaultLoggingManager().DefaultLogger());
-
-    CreateSimpleGraph(model_1.MainGraph());
-    PlaceAllNodesToCPUEP(model_1.MainGraph());
-
-    SessionState session_state_1(model_1.MainGraph(),
-                                 execution_providers,
-                                 tp.get(),
-                                 nullptr, /*inter_op_thread_pool*/
-                                 dtm,
-                                 DefaultLoggingManager().DefaultLogger(),
-                                 profiler,
-                                 sess_options);
-
-    ASSERT_STATUS_OK(session_state_1.FinalizeSessionState(std::basic_string<PATH_CHAR_TYPE>(),
-                                                          kernel_registry_manager));
-
-    const auto* kernel = reinterpret_cast<const PrePackingTestOpKernel*>(session_state_1.GetKernel(0));
-
-    // Assert that a pre-pack call was made and that no mechanism to store weight from shared container was invoked
-    ASSERT_EQ(session_state_1.GetNumberOfPrepacksCounter(), static_cast<size_t>(1));
-    ASSERT_EQ(kernel->prepack_calls_count, 1);
-    ASSERT_EQ(kernel->store_pre_packed_weight_calls_count, 0);
-
-    // Second session/model
-    Model model_2("graph_main", false, ModelMetaData(), PathString(), IOnnxRuntimeOpSchemaRegistryList(),
-                  domain_to_version, std::vector<ONNX_NAMESPACE::FunctionProto>(),
-                  DefaultLoggingManager().DefaultLogger());
-
-    CreateSimpleGraph(model_2.MainGraph());
-    PlaceAllNodesToCPUEP(model_2.MainGraph());
-
-    SessionState session_state_2(model_2.MainGraph(),
-                                 execution_providers,
-                                 tp.get(),
-                                 nullptr, /*inter_op_thread_pool*/
-                                 dtm,
-                                 DefaultLoggingManager().DefaultLogger(),
-                                 profiler,
-                                 sess_options);
-
-    ASSERT_STATUS_OK(session_state_2.FinalizeSessionState(std::basic_string<PATH_CHAR_TYPE>(),
-                                                          kernel_registry_manager));
-
-    kernel = reinterpret_cast<const PrePackingTestOpKernel*>(session_state_2.GetKernel(0));
-
-    // Assert that a pre-pack call was made and that no mechanism to store weight from shared container was invoked
-    ASSERT_EQ(session_state_2.GetNumberOfPrepacksCounter(), static_cast<size_t>(1));
-    ASSERT_EQ(kernel->prepack_calls_count, 1);
-    ASSERT_EQ(kernel->store_pre_packed_weight_calls_count, 0);
-=======
   std::unique_ptr<concurrency::ThreadPool> tp;
 
   void SetUp() override {
@@ -660,162 +586,16 @@
         KernelCreateInfo(std::move(kernel_def),
                          [](FuncManager&, const OpKernelInfo& info, std::unique_ptr<OpKernel>& out) -> Status { out =  std::make_unique<PrePackingTestOpKernel>(info); return Status::OK(); })));
     kernel_registry_manager.RegisterKernelRegistry(kernel_registry);
->>>>>>> d2188fbf
   }
 };
 
-<<<<<<< HEAD
-  // Part 2: Pre-packing enabled + shared initializers + no pre-packed weights container = no pre-packed weights caching
-  {
-    SessionOptions sess_options;
-    // Enable pre-packing
-    sess_options.config_options.configurations[kOrtSessionOptionsConfigDisablePrepacking] = "0";
-
-    // Enable shared initializer
-    OrtMemoryInfo mem_info(CPU, OrtDeviceAllocator);
-    std::vector<float> float_data(1, 1);
-    auto value = std::make_unique<OrtValue>();
-    Tensor::InitOrtValue(DataTypeImpl::GetType<float>(),
-                         TensorShape(std::vector<int64_t>{1}), reinterpret_cast<void*>(float_data.data()), mem_info, *value);
-
-    ASSERT_STATUS_OK(sess_options.AddInitializer("node_0_input_1", value.get()));
-
-    // First session/model
-    Model model_1("graph_main", false, ModelMetaData(), PathString(), IOnnxRuntimeOpSchemaRegistryList(),
-                  domain_to_version, std::vector<ONNX_NAMESPACE::FunctionProto>(),
-                  DefaultLoggingManager().DefaultLogger());
-
-    CreateSimpleGraph(model_1.MainGraph());
-    PlaceAllNodesToCPUEP(model_1.MainGraph());
-    SessionState session_state_1(model_1.MainGraph(),
-                                 execution_providers,
-                                 tp.get(),
-                                 nullptr, /*inter_op_thread_pool*/
-                                 dtm,
-                                 DefaultLoggingManager().DefaultLogger(),
-                                 profiler,
-                                 sess_options);
-
-    ASSERT_STATUS_OK(session_state_1.FinalizeSessionState(std::basic_string<PATH_CHAR_TYPE>(),
-                                                          kernel_registry_manager));
-
-    const auto* kernel = reinterpret_cast<const PrePackingTestOpKernel*>(session_state_1.GetKernel(0));
-
-    // Assert that a pre-pack call was made and that no mechanism to store weight from shared container was invoked
-    ASSERT_EQ(session_state_1.GetNumberOfPrepacksCounter(), static_cast<size_t>(1));
-    ASSERT_EQ(kernel->prepack_calls_count, 1);
-    ASSERT_EQ(kernel->store_pre_packed_weight_calls_count, 0);
-
-    // Second session/model
-    Model model_2("graph_main", false, ModelMetaData(), PathString(), IOnnxRuntimeOpSchemaRegistryList(),
-                  domain_to_version, std::vector<ONNX_NAMESPACE::FunctionProto>(),
-                  DefaultLoggingManager().DefaultLogger());
-
-    CreateSimpleGraph(model_2.MainGraph());
-    PlaceAllNodesToCPUEP(model_2.MainGraph());
-    SessionState session_state_2(model_2.MainGraph(),
-                                 execution_providers,
-                                 tp.get(),
-                                 nullptr, /*inter_op_thread_pool*/
-                                 dtm,
-                                 DefaultLoggingManager().DefaultLogger(),
-                                 profiler,
-                                 sess_options);
-
-    ASSERT_STATUS_OK(session_state_2.FinalizeSessionState(std::basic_string<PATH_CHAR_TYPE>(),
-                                                          kernel_registry_manager));
-
-    kernel = reinterpret_cast<const PrePackingTestOpKernel*>(session_state_2.GetKernel(0));
-
-    // Assert that a pre-pack call was made and that no mechanism to store weight from shared container was invoked
-    ASSERT_EQ(session_state_2.GetNumberOfPrepacksCounter(), static_cast<size_t>(1));
-    ASSERT_EQ(kernel->prepack_calls_count, 1);
-    ASSERT_EQ(kernel->store_pre_packed_weight_calls_count, 0);
-  }
-
-  // Part 3: Pre-packing enabled + shared initializers + pre-packed weights container = pre-packed weights caching enabled
-  {
-    SessionOptions sess_options;
-    // Enable pre-packing
-    sess_options.config_options.configurations[kOrtSessionOptionsConfigDisablePrepacking] = "0";
-
-    // Enable shared initializer
-    OrtMemoryInfo mem_info(CPU, OrtDeviceAllocator);
-    std::vector<float> float_data(1, 1);
-    auto value = std::make_unique<OrtValue>();
-    Tensor::InitOrtValue(DataTypeImpl::GetType<float>(), TensorShape(std::vector<int64_t>{1}),
-                         reinterpret_cast<void*>(float_data.data()), mem_info, *value);
-
-    ASSERT_STATUS_OK(sess_options.AddInitializer("node_0_input_1", value.get()));
-
-    // Enable pre-packed weights container
-    PrepackedWeightsContainer prepacked_weights_container;
-
-    // First session/model
-    Model model_1("graph_main", false, ModelMetaData(), PathString(), IOnnxRuntimeOpSchemaRegistryList(),
-                  domain_to_version, std::vector<ONNX_NAMESPACE::FunctionProto>(),
-                  DefaultLoggingManager().DefaultLogger());
-
-    CreateSimpleGraph(model_1.MainGraph());
-    PlaceAllNodesToCPUEP(model_1.MainGraph());
-    SessionState session_state_1(model_1.MainGraph(),
-                                 execution_providers,
-                                 tp.get(),
-                                 nullptr, /*inter_op_thread_pool*/
-                                 dtm,
-                                 DefaultLoggingManager().DefaultLogger(),
-                                 profiler,
-                                 sess_options,
-                                 &prepacked_weights_container);
-
-    ASSERT_STATUS_OK(session_state_1.FinalizeSessionState(std::basic_string<PATH_CHAR_TYPE>(),
-                                                          kernel_registry_manager));
-
-    const auto* kernel = reinterpret_cast<const PrePackingTestOpKernel*>(session_state_1.GetKernel(0));
-    // Assert that a pre-pack call was made
-    ASSERT_EQ(session_state_1.GetNumberOfPrepacksCounter(), static_cast<size_t>(1));
-    ASSERT_EQ(kernel->prepack_calls_count, 1);
-    // Assert that we made a call to store pre-packed weight from a shared container
-    ASSERT_EQ(kernel->store_pre_packed_weight_calls_count, 1);
-    // The weight to be "stored" is the same weight that we got by invoking PrePack() in the step above.
-    // Hence, assert that it wasn't a "cached" pre-packed weight (i.e.) pre-packed weight
-    // from another instance of the same op_type consuming the same constant initializer.
-    ASSERT_EQ(session_state_1.GetUsedSharedPrePackedWeightCounter(), static_cast<size_t>(0));
-
-    // Second session/model
-    Model model_2("graph_main", false, ModelMetaData(), PathString(), IOnnxRuntimeOpSchemaRegistryList(),
-                  domain_to_version, std::vector<ONNX_NAMESPACE::FunctionProto>(),
-                  DefaultLoggingManager().DefaultLogger());
-
-    CreateSimpleGraph(model_2.MainGraph());
-    PlaceAllNodesToCPUEP(model_2.MainGraph());
-    SessionState session_state_2(model_2.MainGraph(),
-                                 execution_providers,
-                                 tp.get(),
-                                 nullptr, /*inter_op_thread_pool*/
-                                 dtm,
-                                 DefaultLoggingManager().DefaultLogger(),
-                                 profiler,
-                                 sess_options,
-                                 &prepacked_weights_container);
-
-    ASSERT_STATUS_OK(session_state_2.FinalizeSessionState(std::basic_string<PATH_CHAR_TYPE>(),
-                                                          kernel_registry_manager));
-
-    // Assert that a pre-pack call was made
-    ASSERT_EQ(session_state_2.GetNumberOfPrepacksCounter(), static_cast<size_t>(1));
-    ASSERT_EQ(kernel->prepack_calls_count, 1);
-    // Assert that we made a call to store pre-packed weight from a shared container
-    ASSERT_EQ(kernel->store_pre_packed_weight_calls_count, 1);
-    // The weight to be "stored" is a "cached" weight (i.e.) a pre-packed weight
-    // from another instance of the same op_type consuming the same constant initializer.
-    // Assert this.
-    ASSERT_EQ(session_state_2.GetUsedSharedPrePackedWeightCounter(), static_cast<size_t>(1));
-  }
-=======
 // Pre-packing enabled + no shared initializers = no pre-packed weights caching
 TEST_F(SessionStateTestSharedInitalizersWithPrePacking, test1) {
   SessionOptions sess_options;
+  sess_options.enable_mem_pattern = true;
+  sess_options.execution_mode = ExecutionMode::ORT_SEQUENTIAL;
+  sess_options.use_deterministic_compute = false;
+  sess_options.enable_mem_reuse = true;
   // Enable pre-packing
   sess_options.config_options.configurations[kOrtSessionOptionsConfigDisablePrepacking] = "0";
 
@@ -828,16 +608,15 @@
   PlaceAllNodesToCPUEP(model_1.MainGraph());
   SessionState session_state_1(model_1.MainGraph(),
                                execution_providers,
-                               true, /*enable_mem_pattern*/
                                tp.get(),
                                nullptr, /*inter_op_thread_pool*/
                                dtm,
                                DefaultLoggingManager().DefaultLogger(),
-                               profiler);
+                               profiler,
+                               sess_options);
 
   ASSERT_STATUS_OK(session_state_1.FinalizeSessionState(std::basic_string<PATH_CHAR_TYPE>(),
-                                                        kernel_registry_manager,
-                                                        sess_options));
+                                                        kernel_registry_manager));
 
   const auto* kernel = reinterpret_cast<const PrePackingTestOpKernel*>(session_state_1.GetKernel(0));
 
@@ -855,16 +634,15 @@
   PlaceAllNodesToCPUEP(model_2.MainGraph());
   SessionState session_state_2(model_2.MainGraph(),
                                execution_providers,
-                               true, /*enable_mem_pattern*/
                                tp.get(),
                                nullptr, /*inter_op_thread_pool*/
                                dtm,
                                DefaultLoggingManager().DefaultLogger(),
-                               profiler);
+                               profiler,
+                               sess_options);
 
   ASSERT_STATUS_OK(session_state_2.FinalizeSessionState(std::basic_string<PATH_CHAR_TYPE>(),
-                                                        kernel_registry_manager,
-                                                        sess_options));
+                                                        kernel_registry_manager));
 
   kernel = reinterpret_cast<const PrePackingTestOpKernel*>(session_state_2.GetKernel(0));
 
@@ -877,6 +655,10 @@
 // Pre-packing enabled + shared initializers + no pre-packed weights container = no pre-packed weights caching
 TEST_F(SessionStateTestSharedInitalizersWithPrePacking, test2) {
   SessionOptions sess_options;
+  sess_options.enable_mem_pattern = true;
+  sess_options.execution_mode = ExecutionMode::ORT_SEQUENTIAL;
+  sess_options.use_deterministic_compute = false;
+  sess_options.enable_mem_reuse = true;
   // Enable pre-packing
   sess_options.config_options.configurations[kOrtSessionOptionsConfigDisablePrepacking] = "0";
 
@@ -898,16 +680,15 @@
   PlaceAllNodesToCPUEP(model_1.MainGraph());
   SessionState session_state_1(model_1.MainGraph(),
                                execution_providers,
-                               true, /*enable_mem_pattern*/
                                tp.get(),
                                nullptr, /*inter_op_thread_pool*/
                                dtm,
                                DefaultLoggingManager().DefaultLogger(),
-                               profiler);
+                               profiler,
+                               sess_options);
 
   ASSERT_STATUS_OK(session_state_1.FinalizeSessionState(std::basic_string<PATH_CHAR_TYPE>(),
-                                                        kernel_registry_manager,
-                                                        sess_options));
+                                                        kernel_registry_manager));
 
   const auto* kernel = reinterpret_cast<const PrePackingTestOpKernel*>(session_state_1.GetKernel(0));
 
@@ -925,16 +706,15 @@
   PlaceAllNodesToCPUEP(model_2.MainGraph());
   SessionState session_state_2(model_2.MainGraph(),
                                execution_providers,
-                               true, /*enable_mem_pattern*/
                                tp.get(),
                                nullptr, /*inter_op_thread_pool*/
                                dtm,
                                DefaultLoggingManager().DefaultLogger(),
-                               profiler);
+                               profiler,
+                               sess_options);
 
   ASSERT_STATUS_OK(session_state_2.FinalizeSessionState(std::basic_string<PATH_CHAR_TYPE>(),
-                                                        kernel_registry_manager,
-                                                        sess_options));
+                                                        kernel_registry_manager));
 
   kernel = reinterpret_cast<const PrePackingTestOpKernel*>(session_state_2.GetKernel(0));
 
@@ -947,6 +727,10 @@
 // Pre-packing enabled + shared initializers + pre-packed weights container = pre-packed weights caching enabled
 TEST_F(SessionStateTestSharedInitalizersWithPrePacking, test3) {
   SessionOptions sess_options;
+  sess_options.enable_mem_pattern = true;
+  sess_options.execution_mode = ExecutionMode::ORT_SEQUENTIAL;
+  sess_options.use_deterministic_compute = false;
+  sess_options.enable_mem_reuse = true;
   // Enable pre-packing
   sess_options.config_options.configurations[kOrtSessionOptionsConfigDisablePrepacking] = "0";
 
@@ -971,18 +755,16 @@
   PlaceAllNodesToCPUEP(model_1.MainGraph());
   SessionState session_state_1(model_1.MainGraph(),
                                execution_providers,
-                               true, /*enable_mem_pattern*/
                                tp.get(),
                                nullptr, /*inter_op_thread_pool*/
                                dtm,
                                DefaultLoggingManager().DefaultLogger(),
                                profiler,
-                               false, true,
+                               sess_options,
                                &prepacked_weights_container);
 
   ASSERT_STATUS_OK(session_state_1.FinalizeSessionState(std::basic_string<PATH_CHAR_TYPE>(),
-                                                        kernel_registry_manager,
-                                                        sess_options));
+                                                        kernel_registry_manager));
 
   const auto* kernel = reinterpret_cast<const PrePackingTestOpKernel*>(session_state_1.GetKernel(0));
   // Assert that a pre-pack call was made
@@ -1004,18 +786,16 @@
   PlaceAllNodesToCPUEP(model_2.MainGraph());
   SessionState session_state_2(model_2.MainGraph(),
                                execution_providers,
-                               true, /*enable_mem_pattern*/
                                tp.get(),
                                nullptr, /*inter_op_thread_pool*/
                                dtm,
                                DefaultLoggingManager().DefaultLogger(),
                                profiler,
-                               false, true,
+                               sess_options,
                                &prepacked_weights_container);
 
   ASSERT_STATUS_OK(session_state_2.FinalizeSessionState(std::basic_string<PATH_CHAR_TYPE>(),
-                                                        kernel_registry_manager,
-                                                        sess_options));
+                                                        kernel_registry_manager));
 
   // Assert that a pre-pack call was made
   ASSERT_EQ(session_state_2.GetNumberOfPrepacksCounter(), static_cast<size_t>(1));
@@ -1026,7 +806,6 @@
   // from another instance of the same op_type consuming the same constant initializer.
   // Assert this.
   ASSERT_EQ(session_state_2.GetUsedSharedPrePackedWeightCounter(), static_cast<size_t>(1));
->>>>>>> d2188fbf
 }
 
 INSTANTIATE_TEST_SUITE_P(SessionStateTests,
